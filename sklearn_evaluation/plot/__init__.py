from .classification import (confusion_matrix,
                             feature_importances,
                             precision_at_proportions)

from .roc import roc
from .precision_recall import precision_recall
<<<<<<< HEAD


__all__ = ['confusion_matrix', 'feature_importances', 'precision_recall',
           'roc', 'precision_at_proportions']
=======
from .grid_search import grid_search
>>>>>>> 0e09af16
<|MERGE_RESOLUTION|>--- conflicted
+++ resolved
@@ -4,11 +4,8 @@
 
 from .roc import roc
 from .precision_recall import precision_recall
-<<<<<<< HEAD
+from .grid_search import grid_search
 
 
 __all__ = ['confusion_matrix', 'feature_importances', 'precision_recall',
-           'roc', 'precision_at_proportions']
-=======
-from .grid_search import grid_search
->>>>>>> 0e09af16
+           'roc', 'precision_at_proportions', 'grid_search']